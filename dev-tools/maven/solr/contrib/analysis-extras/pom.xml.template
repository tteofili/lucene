--- conflicted
+++ resolved
@@ -33,12 +33,7 @@
   <description>Apache Solr Analysis Extras</description>
   <properties>
     <module-directory>solr/contrib/analysis-extras</module-directory>
-<<<<<<< HEAD
     <build-directory>../../build/contrib/analysis-extras</build-directory>
-    <tests.luceneMatchVersion>4.0</tests.luceneMatchVersion>
-=======
-    <build-directory>build</build-directory>
->>>>>>> 2c3b410c
   </properties>
   <dependencies>
     <dependency>
