--- conflicted
+++ resolved
@@ -1056,7 +1056,6 @@
   protected abstract void doSetNorm(int doc, String field, byte value)
           throws CorruptIndexException, IOException;
 
-<<<<<<< HEAD
   /** Returns the sum of all byte-encoded normalization factors (treated
    * as unsigned) for the named field of every document.
    *
@@ -1064,15 +1063,10 @@
    */
   public abstract long getSumOfNorms(String field) throws IOException;
   
-  /** Flex API: returns {@link Fields} for this reader.
-   *  This method may return null if the reader has no
-   *  postings.
-=======
   /**
    * Returns {@link Fields} for this reader.
    * This method may return null if the reader has no
    * postings.
->>>>>>> eca56e05
    *
    * <p><b>NOTE</b>: if this is a multi reader ({@link
    * #getSequentialSubReaders} is not null) then this
