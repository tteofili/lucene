--- conflicted
+++ resolved
@@ -567,14 +567,11 @@
   int[] getDelCounts() {
     return mergeState.delCounts;
   }
-<<<<<<< HEAD
-=======
-  
+
   public boolean getAnyNonBulkMerges() {
     assert matchedCount <= readers.size();
     return matchedCount != readers.size();
   }
->>>>>>> c7c03f6c
 
   private void mergeNorms() throws IOException {
     IndexOutput output = null;
