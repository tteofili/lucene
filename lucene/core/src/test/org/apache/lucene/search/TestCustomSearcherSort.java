package org.apache.lucene.search;

/**
 * Copyright 2005 The Apache Software Foundation
 *
 * Licensed under the Apache License, Version 2.0 (the "License");
 * you may not use this file except in compliance with the License.
 * You may obtain a copy of the License at
 *
 *     http://www.apache.org/licenses/LICENSE-2.0
 *
 * Unless required by applicable law or agreed to in writing, software
 * distributed under the License is distributed on an "AS IS" BASIS,
 * WITHOUT WARRANTIES OR CONDITIONS OF ANY KIND, either express or implied.
 * See the License for the specific language governing permissions and
 * limitations under the License.
 */

import java.io.IOException;
import java.util.Calendar;
import java.util.GregorianCalendar;
import java.util.Locale;
import java.util.Map;
import java.util.Random;
import java.util.TimeZone;
import java.util.TreeMap;

import org.apache.lucene.document.DateTools;
import org.apache.lucene.document.Document2;
import org.apache.lucene.document.Document;
import org.apache.lucene.document.Field;
import org.apache.lucene.document.SortedDocValuesField;
import org.apache.lucene.index.IndexReader;
import org.apache.lucene.index.RandomIndexWriter;
import org.apache.lucene.index.Term;
import org.apache.lucene.store.Directory;
import org.apache.lucene.util.BytesRef;
import org.apache.lucene.util.LuceneTestCase;

/** Unit test for sorting code. */
public class TestCustomSearcherSort extends LuceneTestCase {
  
  private Directory index = null;
  private IndexReader reader;
  private Query query = null;
  // reduced from 20000 to 2000 to speed up test...
  private int INDEX_SIZE;
  
  /**
   * Create index and query for test cases.
   */
  @Override
  public void setUp() throws Exception {
    super.setUp();
    INDEX_SIZE = atLeast(2000);
    index = newDirectory();
    RandomIndexWriter writer = new RandomIndexWriter(random(), index);
    RandomGen random = new RandomGen(random());
    for (int i = 0; i < INDEX_SIZE; ++i) { // don't decrease; if to low the
                                           // problem doesn't show up
      Document2 doc = writer.newDocument();
      if ((i % 5) != 0) { // some documents must not have an entry in the first
                          // sort field
<<<<<<< HEAD
        doc.addAtom("publicationDate_", random.getLuceneDate());
=======
        doc.add(new SortedDocValuesField("publicationDate_", new BytesRef(random.getLuceneDate())));
>>>>>>> 3b6e1677
      }
      if ((i % 7) == 0) { // some documents to match the query (see below)
        doc.addLargeText("content", "test");
      }
      // every document has a defined 'mandant' field
      doc.addAtom("mandant", Integer.toString(i % 3));
      writer.addDocument(doc);
    }
    reader = writer.getReader();
    writer.close();
    query = new TermQuery(new Term("content", "test"));
  }
  
  @Override
  public void tearDown() throws Exception {
    reader.close();
    index.close();
    super.tearDown();
  }
  
  /**
   * Run the test using two CustomSearcher instances.
   */
  public void testFieldSortCustomSearcher() throws Exception {
    // log("Run testFieldSortCustomSearcher");
    // define the sort criteria
    Sort custSort = new Sort(
        new SortField("publicationDate_", SortField.Type.STRING),
        SortField.FIELD_SCORE);
    IndexSearcher searcher = new CustomSearcher(reader, 2);
    // search and check hits
    matchHits(searcher, custSort);
  }
  
  /**
   * Run the test using one CustomSearcher wrapped by a MultiSearcher.
   */
  public void testFieldSortSingleSearcher() throws Exception {
    // log("Run testFieldSortSingleSearcher");
    // define the sort criteria
    Sort custSort = new Sort(
        new SortField("publicationDate_", SortField.Type.STRING),
        SortField.FIELD_SCORE);
    IndexSearcher searcher = new CustomSearcher(reader, 2);
    // search and check hits
    matchHits(searcher, custSort);
  }
  
  // make sure the documents returned by the search match the expected list
  private void matchHits(IndexSearcher searcher, Sort sort) throws IOException {
    // make a query without sorting first
    ScoreDoc[] hitsByRank = searcher.search(query, null, Integer.MAX_VALUE).scoreDocs;
    checkHits(hitsByRank, "Sort by rank: "); // check for duplicates
    Map<Integer,Integer> resultMap = new TreeMap<>();
    // store hits in TreeMap - TreeMap does not allow duplicates; existing
    // entries are silently overwritten
    for (int hitid = 0; hitid < hitsByRank.length; ++hitid) {
      resultMap.put(Integer.valueOf(hitsByRank[hitid].doc), // Key: Lucene
                                                            // Document ID
          Integer.valueOf(hitid)); // Value: Hits-Objekt Index
    }
    
    // now make a query using the sort criteria
    ScoreDoc[] resultSort = searcher.search(query, null, Integer.MAX_VALUE,
        sort).scoreDocs;
    checkHits(resultSort, "Sort by custom criteria: "); // check for duplicates
    
    // besides the sorting both sets of hits must be identical
    for (int hitid = 0; hitid < resultSort.length; ++hitid) {
      Integer idHitDate = Integer.valueOf(resultSort[hitid].doc); // document ID
                                                                  // from sorted
                                                                  // search
      if (!resultMap.containsKey(idHitDate)) {
        log("ID " + idHitDate + " not found. Possibliy a duplicate.");
      }
      assertTrue(resultMap.containsKey(idHitDate)); // same ID must be in the
                                                    // Map from the rank-sorted
                                                    // search
      // every hit must appear once in both result sets --> remove it from the
      // Map.
      // At the end the Map must be empty!
      resultMap.remove(idHitDate);
    }
    if (resultMap.size() == 0) {
      // log("All hits matched");
    } else {
      log("Couldn't match " + resultMap.size() + " hits.");
    }
    assertEquals(resultMap.size(), 0);
  }
  
  /**
   * Check the hits for duplicates.
   */
  private void checkHits(ScoreDoc[] hits, String prefix) {
    if (hits != null) {
      Map<Integer,Integer> idMap = new TreeMap<>();
      for (int docnum = 0; docnum < hits.length; ++docnum) {
        Integer luceneId = null;
        
        luceneId = Integer.valueOf(hits[docnum].doc);
        if (idMap.containsKey(luceneId)) {
          StringBuilder message = new StringBuilder(prefix);
          message.append("Duplicate key for hit index = ");
          message.append(docnum);
          message.append(", previous index = ");
          message.append((idMap.get(luceneId)).toString());
          message.append(", Lucene ID = ");
          message.append(luceneId);
          log(message.toString());
        } else {
          idMap.put(luceneId, Integer.valueOf(docnum));
        }
      }
    }
  }
  
  // Simply write to console - choosen to be independant of log4j etc
  private void log(String message) {
    if (VERBOSE) System.out.println(message);
  }
  
  public class CustomSearcher extends IndexSearcher {
    private int switcher;
    
    public CustomSearcher(IndexReader r, int switcher) {
      super(r);
      this.switcher = switcher;
    }
    
    @Override
    public TopFieldDocs search(Query query, Filter filter, int nDocs, Sort sort)
        throws IOException {
      BooleanQuery bq = new BooleanQuery();
      bq.add(query, BooleanClause.Occur.MUST);
      bq.add(new TermQuery(new Term("mandant", Integer.toString(switcher))),
          BooleanClause.Occur.MUST);
      return super.search(bq, filter, nDocs, sort);
    }
    
    @Override
    public TopDocs search(Query query, Filter filter, int nDocs)
        throws IOException {
      BooleanQuery bq = new BooleanQuery();
      bq.add(query, BooleanClause.Occur.MUST);
      bq.add(new TermQuery(new Term("mandant", Integer.toString(switcher))),
          BooleanClause.Occur.MUST);
      return super.search(bq, filter, nDocs);
    }
  }
  
  private class RandomGen {
    RandomGen(Random random) {
      this.random = random;
      base.set(1980, 1, 1);
    }
    
    private Random random;
    // we use the default Locale/TZ since LuceneTestCase randomizes it
    private Calendar base = new GregorianCalendar(TimeZone.getDefault(), Locale.getDefault());
    
    // Just to generate some different Lucene Date strings
    private String getLuceneDate() {
      return DateTools.timeToString(base.getTimeInMillis() + random.nextInt()
          - Integer.MIN_VALUE, DateTools.Resolution.DAY);
    }
  }
}<|MERGE_RESOLUTION|>--- conflicted
+++ resolved
@@ -61,11 +61,7 @@
       Document2 doc = writer.newDocument();
       if ((i % 5) != 0) { // some documents must not have an entry in the first
                           // sort field
-<<<<<<< HEAD
         doc.addAtom("publicationDate_", random.getLuceneDate());
-=======
-        doc.add(new SortedDocValuesField("publicationDate_", new BytesRef(random.getLuceneDate())));
->>>>>>> 3b6e1677
       }
       if ((i % 7) == 0) { // some documents to match the query (see below)
         doc.addLargeText("content", "test");
