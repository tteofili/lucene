--- conflicted
+++ resolved
@@ -70,13 +70,8 @@
     Terms terms = reader.getTermVector(1, "field");
     assert terms != null;
     TermsEnum termsEnum = terms.iterator(null);
-<<<<<<< HEAD
-    assertTrue(termsEnum.seekExact(new BytesRef("withPayload"), true));
+    assertTrue(termsEnum.seekExact(new BytesRef("withPayload")));
     DocsEnum de = termsEnum.docsAndPositions(null, null);
-=======
-    assertTrue(termsEnum.seekExact(new BytesRef("withPayload")));
-    DocsAndPositionsEnum de = termsEnum.docsAndPositions(null, null);
->>>>>>> 9c47892d
     assertEquals(0, de.nextDoc());
     assertEquals(0, de.nextPosition());
     assertEquals(new BytesRef("test"), de.getPayload());
@@ -117,13 +112,8 @@
     Terms terms = reader.getTermVector(0, "field");
     assert terms != null;
     TermsEnum termsEnum = terms.iterator(null);
-<<<<<<< HEAD
-    assertTrue(termsEnum.seekExact(new BytesRef("withPayload"), true));
+    assertTrue(termsEnum.seekExact(new BytesRef("withPayload")));
     DocsEnum de = termsEnum.docsAndPositions(null, null);
-=======
-    assertTrue(termsEnum.seekExact(new BytesRef("withPayload")));
-    DocsAndPositionsEnum de = termsEnum.docsAndPositions(null, null);
->>>>>>> 9c47892d
     assertEquals(0, de.nextDoc());
     assertEquals(3, de.nextPosition());
     assertEquals(new BytesRef("test"), de.getPayload());
