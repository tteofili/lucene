/*
 * Licensed to the Apache Software Foundation (ASF) under one or more
 * contributor license agreements.  See the NOTICE file distributed with
 * this work for additional information regarding copyright ownership.
 * The ASF licenses this file to You under the Apache License, Version 2.0
 * (the "License"); you may not use this file except in compliance with
 * the License.  You may obtain a copy of the License at
 *
 *     http://www.apache.org/licenses/LICENSE-2.0
 *
 * Unless required by applicable law or agreed to in writing, software
 * distributed under the License is distributed on an "AS IS" BASIS,
 * WITHOUT WARRANTIES OR CONDITIONS OF ANY KIND, either express or implied.
 * See the License for the specific language governing permissions and
 * limitations under the License.
 */
package org.apache.lucene.codecs.lucene912;

import java.io.IOException;
import org.apache.lucene.codecs.hnsw.FlatVectorsScorer;
import org.apache.lucene.index.VectorSimilarityFunction;
import org.apache.lucene.util.VectorUtil;
import org.apache.lucene.util.hnsw.RandomAccessVectorValues;
import org.apache.lucene.util.hnsw.RandomVectorScorer;
import org.apache.lucene.util.hnsw.RandomVectorScorerSupplier;
import org.apache.lucene.util.quantization.BQSpaceUtils;
import org.apache.lucene.util.quantization.BQVectorUtils;
import org.apache.lucene.util.quantization.BinaryQuantizer;

/** Vector scorer over binarized vector values */
public class Lucene912BinaryFlatVectorsScorer implements BinaryFlatVectorsScorer {
  private final FlatVectorsScorer nonQuantizedDelegate;

  public Lucene912BinaryFlatVectorsScorer(FlatVectorsScorer nonQuantizedDelegate) {
    this.nonQuantizedDelegate = nonQuantizedDelegate;
  }

  @Override
  public RandomVectorScorerSupplier getRandomVectorScorerSupplier(
      VectorSimilarityFunction similarityFunction, RandomAccessVectorValues vectorValues)
      throws IOException {
    // FIXME: write me ... presumably we can create a supplier here without a set of query vectors;
    // need to do that and figure out what that instantiation looks like for the Supplier
    if (vectorValues instanceof RandomAccessBinarizedByteVectorValues binarizedQueryVectors) {
      return new BinarizedRandomVectorScorerSupplier(
          null, binarizedQueryVectors.copy(), similarityFunction);
    }
    return nonQuantizedDelegate.getRandomVectorScorerSupplier(similarityFunction, vectorValues);
  }

  @Override
  public RandomVectorScorer getRandomVectorScorer(
      VectorSimilarityFunction similarityFunction,
      RandomAccessVectorValues vectorValues,
      float[] target)
      throws IOException {
    if (vectorValues instanceof RandomAccessBinarizedByteVectorValues binarizedVectors) {
      BinaryQuantizer quantizer = binarizedVectors.getQuantizer();
      float[][] centroids = binarizedVectors.getCentroids();
      // FIXME: precompute this once?
      int discretizedDimensions = BQVectorUtils.discretize(target.length, 64);
      BinaryQueryVector[] queryVectors = new BinaryQueryVector[centroids.length];
      for (int i = 0; i < centroids.length; i++) {
        // TODO: if there are many clusters, do quantizing of query lazily
        byte[] quantized = new byte[BQSpaceUtils.B_QUERY * discretizedDimensions / 8];
        BinaryQuantizer.QueryFactors factors =
            quantizer.quantizeForQuery(target, quantized, centroids[i]);
        queryVectors[i] = new BinaryQueryVector(quantized, factors);
      }
      return new BinarizedRandomVectorScorer(
          queryVectors, binarizedVectors, similarityFunction, discretizedDimensions);
    }
    return nonQuantizedDelegate.getRandomVectorScorer(similarityFunction, vectorValues, target);
  }

  @Override
  public RandomVectorScorer getRandomVectorScorer(
      VectorSimilarityFunction similarityFunction,
      RandomAccessVectorValues vectorValues,
      byte[] target)
      throws IOException {
    return nonQuantizedDelegate.getRandomVectorScorer(similarityFunction, vectorValues, target);
  }

  @Override
  public RandomVectorScorerSupplier getRandomVectorScorerSupplier(
      VectorSimilarityFunction similarityFunction,
      RandomAccessBinarizedQueryByteVectorValues scoringVectors,
      RandomAccessBinarizedByteVectorValues targetVectors)
      throws IOException {
    return new BinarizedRandomVectorScorerSupplier(
        scoringVectors, targetVectors, similarityFunction);
  }

  @Override
  public String toString() {
    return "Lucene912BinaryFlatVectorsScorer(nonQuantizedDelegate=" + nonQuantizedDelegate + ")";
  }

  /** Vector scorer supplier over binarized vector values */
  public static class BinarizedRandomVectorScorerSupplier implements RandomVectorScorerSupplier {
    private final RandomAccessBinarizedQueryByteVectorValues queryVectors;
    private final RandomAccessBinarizedByteVectorValues targetVectors;
    private final VectorSimilarityFunction similarityFunction;

    private final int discretizedDimensions;

    public BinarizedRandomVectorScorerSupplier(
        RandomAccessBinarizedQueryByteVectorValues queryVectors,
        RandomAccessBinarizedByteVectorValues targetVectors,
        VectorSimilarityFunction similarityFunction)
        throws IOException {
      this.queryVectors = queryVectors;
      this.targetVectors = targetVectors;
      this.similarityFunction = similarityFunction;
      this.discretizedDimensions = BQVectorUtils.discretize(this.queryVectors.dimension(), 64);
    }

    @Override
    public RandomVectorScorer scorer(int ord) throws IOException {
<<<<<<< HEAD
      int numCentroids = targetVectors.getCentroids().length;
      assert numCentroids == queryVectors.getNumCentroids();
      BinaryQueryVector[] binaryQueryVectors = new BinaryQueryVector[numCentroids];
      for (int i = 0; i < numCentroids; i++) {
        byte[] vector = queryVectors.vectorValue(ord, i);
        int quantizedSum = queryVectors.sumQuantizedValues(ord, i);
        float distanceToCentroid = queryVectors.getCentroidDistance(ord, i);
        float lower = queryVectors.getLower(ord, i);
        float width = queryVectors.getWidth(ord, i);
        float normVmC = queryVectors.getNormVmC(ord, i);
        float vDotC = queryVectors.getVDotC(ord, i);
        float cDotC = queryVectors.getCDotC(ord, i);
        binaryQueryVectors[i] =
=======
      BinaryQueryVector[] bQueryVectors = new BinaryQueryVector[queryVectors.centroidsCount()];
      for (int i = 0; i < queryVectors.centroidsCount(); i++) {
        int adjOrd = ord * queryVectors.centroidsCount() + i;
        byte[] queryVector = queryVectors.vectorValue(adjOrd);
        int quantizedSum = queryVectors.sumQuantizedValues(adjOrd, 0);
        float distanceToCentroid = queryVectors.getCentroidDistance(adjOrd, 0);
        float lower = queryVectors.getLower(adjOrd, 0);
        float width = queryVectors.getWidth(adjOrd, 0);

        float normVmC = 0f;
        float vDotC = 0f;
        float cDotC = 0f;
        if (similarityFunction == VectorSimilarityFunction.MAXIMUM_INNER_PRODUCT) {
          normVmC = queryVectors.getNormVmC(adjOrd, 0);
          vDotC = queryVectors.getVDotC(adjOrd, 0);
          cDotC = queryVectors.getCDotC(adjOrd, 0);
        }

        bQueryVectors[i] =
>>>>>>> 22c61a19
            new BinaryQueryVector(
                vector,
                new BinaryQuantizer.QueryFactors(
                    quantizedSum, distanceToCentroid, lower, width, normVmC, vDotC, cDotC));
      }

      return new BinarizedRandomVectorScorer(
<<<<<<< HEAD
          binaryQueryVectors, targetVectors, similarityFunction, discretizedDimensions);
=======
          bQueryVectors, targetVectors, similarityFunction, discretizedDimensions);
>>>>>>> 22c61a19
    }

    @Override
    public RandomVectorScorerSupplier copy() throws IOException {
      return new BinarizedRandomVectorScorerSupplier(
          queryVectors.copy(), targetVectors.copy(), similarityFunction);
    }
  }

  /** A binarized query representing its quantized form along with factors */
  public record BinaryQueryVector(byte[] vector, BinaryQuantizer.QueryFactors factors) {}

  /** Vector scorer over binarized vector values */
  public static class BinarizedRandomVectorScorer
      extends RandomVectorScorer.AbstractRandomVectorScorer {
    private final BinaryQueryVector[] queryVectors;
    private final RandomAccessBinarizedByteVectorValues targetVectors;
    private final VectorSimilarityFunction similarityFunction;

    private final int discretizedDimensions;
    private final float sqrtDimensions;
    private final float maxX1;

    public BinarizedRandomVectorScorer(
        BinaryQueryVector[] queryVectors,
        RandomAccessBinarizedByteVectorValues targetVectors,
        VectorSimilarityFunction similarityFunction,
        int discretizedDimensions) {
      super(targetVectors);
      this.queryVectors = queryVectors;
      this.targetVectors = targetVectors;
      this.similarityFunction = similarityFunction;
      this.discretizedDimensions = discretizedDimensions;
      // FIXME: precompute this once?
      this.sqrtDimensions = (float) Utils.constSqrt(discretizedDimensions);
      this.maxX1 = (float) (1.9 / Utils.constSqrt(discretizedDimensions - 1.0));
    }

    // FIXME: utils class; pull this out
    private class Utils {
      public static double sqrtNewtonRaphson(double x, double curr, double prev) {
        return (curr == prev) ? curr : sqrtNewtonRaphson(x, 0.5 * (curr + x / curr), curr);
      }

      public static double constSqrt(double x) {
        return x >= 0 && !Double.isInfinite(x) ? sqrtNewtonRaphson(x, x, 0) : Double.NaN;
      }
    }

    @Override
    public float score(int targetOrd) throws IOException {
      // FIXME: implement fastscan in the future?
      short clusterId = targetVectors.getClusterId(targetOrd);

      BinaryQueryVector queryVector = queryVectors[clusterId];

      byte[] quantizedQuery = queryVector.vector();
      int quantizedSum = queryVector.factors().quantizedSum();
      float lower = queryVector.factors().lower();
      float width = queryVector.factors().width();
      float distanceToCentroid = queryVector.factors().distToC();

      return switch (similarityFunction) {
        case VectorSimilarityFunction.EUCLIDEAN:
        case VectorSimilarityFunction.COSINE:
        case VectorSimilarityFunction.DOT_PRODUCT:
          yield score(
              targetOrd,
              maxX1,
              sqrtDimensions,
              quantizedQuery,
              distanceToCentroid,
              lower,
              quantizedSum,
              width);
        case MAXIMUM_INNER_PRODUCT:
          float vmC = queryVector.factors().normVmC();
          float vDotC = queryVector.factors().vDotC();
          float cDotC = queryVector.factors().cDotC();
          yield scoreMIP(targetOrd, quantizedQuery, width, lower, quantizedSum, vmC, vDotC, cDotC);
      };
    }

    private float scoreMIP(
        int targetOrd,
        byte[] quantizedQuery,
        float width,
        float lower,
        int sumQ,
        float normVmC,
        float vDotC,
        float cDotC)
        throws IOException {
      byte[] binaryCode = targetVectors.vectorValue(targetOrd);
      float ooq = targetVectors.getOOQ(targetOrd);
      float normOC = targetVectors.getNormOC(targetOrd);
      float oDotC = targetVectors.getODotC(targetOrd);

      float qcDist = VectorUtil.ipByteBinByte(quantizedQuery, binaryCode);

      // FIXME: pre-compute these only once for each target vector
      //  ... pull this out or use a similar cache mechanism as do in score
      float xbSum = (float) BQVectorUtils.popcount(binaryCode);

      float estimatedDot =
          (2 * width / sqrtDimensions * qcDist
                  + 2 * lower / sqrtDimensions * xbSum
                  - width / sqrtDimensions * sumQ
                  - sqrtDimensions * lower)
              / ooq;

      float dist = normVmC * normOC * estimatedDot + oDotC + vDotC - cDotC;

      float ooqSqr = (float) Math.pow(ooq, 2);
      float errorBound = (float) (normVmC * normOC * (maxX1 * Math.sqrt((1 - ooqSqr) / ooqSqr)));
      float score = dist - errorBound;
      return score > 0 ? score : 0f;
    }

    private float score(
        int targetOrd,
        float maxX1,
        float sqrtDimensions,
        byte[] quantizedQuery,
        float distanceToCentroid,
        float lower,
        int quantizedSum,
        float width)
        throws IOException {
      byte[] binaryCode = targetVectors.vectorValue(targetOrd);

      // FIXME: pre-compute these only once for each target vector
      // .. not sure how to enumerate the target ordinals but that's what we did in PoC
      float targetDistToC = targetVectors.getCentroidDistance(targetOrd);
      float x0 = targetVectors.getVectorMagnitude(targetOrd);
      float sqrX = targetDistToC * targetDistToC;
      double xX0 = targetDistToC / x0;
      float projectionDist = (float) Math.sqrt(xX0 * xX0 - targetDistToC * targetDistToC);
      float error = 2.0f * maxX1 * projectionDist;
      float xbSum = (float) BQVectorUtils.popcount(binaryCode);
      float factorPPC =
          (float) (-2.0 / sqrtDimensions * xX0 * (xbSum * 2.0 - discretizedDimensions));
      float factorIP = (float) (-2.0 / sqrtDimensions * xX0);

      long qcDist = VectorUtil.ipByteBinByte(quantizedQuery, binaryCode);
      float y = (float) Math.sqrt(distanceToCentroid);
      float dist =
          sqrX
              + distanceToCentroid
              + factorPPC * lower
              + (qcDist * 2 - quantizedSum) * factorIP * width;
      float errorBound = y * error;
      float score = dist + errorBound;
      score = score > 0 ? score : 0f;
      return 1 / (1f + score);
    }
  }
}<|MERGE_RESOLUTION|>--- conflicted
+++ resolved
@@ -118,9 +118,8 @@
 
     @Override
     public RandomVectorScorer scorer(int ord) throws IOException {
-<<<<<<< HEAD
       int numCentroids = targetVectors.getCentroids().length;
-      assert numCentroids == queryVectors.getNumCentroids();
+      assert numCentroids == queryVectors.centroidsCount();
       BinaryQueryVector[] binaryQueryVectors = new BinaryQueryVector[numCentroids];
       for (int i = 0; i < numCentroids; i++) {
         byte[] vector = queryVectors.vectorValue(ord, i);
@@ -128,31 +127,15 @@
         float distanceToCentroid = queryVectors.getCentroidDistance(ord, i);
         float lower = queryVectors.getLower(ord, i);
         float width = queryVectors.getWidth(ord, i);
-        float normVmC = queryVectors.getNormVmC(ord, i);
-        float vDotC = queryVectors.getVDotC(ord, i);
-        float cDotC = queryVectors.getCDotC(ord, i);
-        binaryQueryVectors[i] =
-=======
-      BinaryQueryVector[] bQueryVectors = new BinaryQueryVector[queryVectors.centroidsCount()];
-      for (int i = 0; i < queryVectors.centroidsCount(); i++) {
-        int adjOrd = ord * queryVectors.centroidsCount() + i;
-        byte[] queryVector = queryVectors.vectorValue(adjOrd);
-        int quantizedSum = queryVectors.sumQuantizedValues(adjOrd, 0);
-        float distanceToCentroid = queryVectors.getCentroidDistance(adjOrd, 0);
-        float lower = queryVectors.getLower(adjOrd, 0);
-        float width = queryVectors.getWidth(adjOrd, 0);
-
         float normVmC = 0f;
         float vDotC = 0f;
         float cDotC = 0f;
         if (similarityFunction == VectorSimilarityFunction.MAXIMUM_INNER_PRODUCT) {
-          normVmC = queryVectors.getNormVmC(adjOrd, 0);
-          vDotC = queryVectors.getVDotC(adjOrd, 0);
-          cDotC = queryVectors.getCDotC(adjOrd, 0);
+          normVmC = queryVectors.getNormVmC(ord, i);
+          vDotC = queryVectors.getVDotC(ord, i);
+          cDotC = queryVectors.getCDotC(ord, i);
         }
-
-        bQueryVectors[i] =
->>>>>>> 22c61a19
+        binaryQueryVectors[i] =
             new BinaryQueryVector(
                 vector,
                 new BinaryQuantizer.QueryFactors(
@@ -160,11 +143,7 @@
       }
 
       return new BinarizedRandomVectorScorer(
-<<<<<<< HEAD
           binaryQueryVectors, targetVectors, similarityFunction, discretizedDimensions);
-=======
-          bQueryVectors, targetVectors, similarityFunction, discretizedDimensions);
->>>>>>> 22c61a19
     }
 
     @Override
